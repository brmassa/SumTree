--- conflicted
+++ resolved
@@ -7,11 +7,7 @@
 
 ## [Unreleased][]
 
-<<<<<<< HEAD
 - Added cursor, TreeMap and TreeSet
-=======
-## v[0.1.0-18][] 2025-07-03
->>>>>>> 2b458360
 
 ## v[0.1.0-15][] 2025-06-26
 
